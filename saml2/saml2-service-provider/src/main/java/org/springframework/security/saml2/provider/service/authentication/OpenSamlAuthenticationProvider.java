/*
 * Copyright 2002-2020 the original author or authors.
 *
 * Licensed under the Apache License, Version 2.0 (the "License");
 * you may not use this file except in compliance with the License.
 * You may obtain a copy of the License at
 *
 *      https://www.apache.org/licenses/LICENSE-2.0
 *
 * Unless required by applicable law or agreed to in writing, software
 * distributed under the License is distributed on an "AS IS" BASIS,
 * WITHOUT WARRANTIES OR CONDITIONS OF ANY KIND, either express or implied.
 * See the License for the specific language governing permissions and
 * limitations under the License.
 */

package org.springframework.security.saml2.provider.service.authentication;

import java.io.ByteArrayInputStream;
import java.nio.charset.StandardCharsets;
import java.time.Duration;
import java.time.Instant;
import java.util.ArrayList;
import java.util.Arrays;
import java.util.Collection;
import java.util.Collections;
import java.util.HashMap;
import java.util.HashSet;
import java.util.LinkedHashMap;
import java.util.List;
import java.util.Map;
import java.util.Set;
<<<<<<< HEAD
import java.util.function.Consumer;
=======
import java.util.function.Function;

>>>>>>> 36ae1fe3
import javax.annotation.Nonnull;
import javax.xml.namespace.QName;

import net.shibboleth.utilities.java.support.resolver.CriteriaSet;
import net.shibboleth.utilities.java.support.xml.ParserPool;
import org.apache.commons.logging.Log;
import org.apache.commons.logging.LogFactory;
import org.joda.time.DateTime;
import org.opensaml.core.config.ConfigurationService;
import org.opensaml.core.criterion.EntityIdCriterion;
import org.opensaml.core.xml.XMLObject;
import org.opensaml.core.xml.config.XMLObjectProviderRegistry;
import org.opensaml.core.xml.schema.XSAny;
import org.opensaml.core.xml.schema.XSBoolean;
import org.opensaml.core.xml.schema.XSBooleanValue;
import org.opensaml.core.xml.schema.XSDateTime;
import org.opensaml.core.xml.schema.XSInteger;
import org.opensaml.core.xml.schema.XSString;
import org.opensaml.core.xml.schema.XSURI;
import org.opensaml.saml.common.assertion.ValidationContext;
import org.opensaml.saml.common.assertion.ValidationResult;
import org.opensaml.saml.common.xml.SAMLConstants;
import org.opensaml.saml.criterion.ProtocolCriterion;
import org.opensaml.saml.metadata.criteria.role.impl.EvaluableProtocolRoleDescriptorCriterion;
import org.opensaml.saml.saml2.assertion.ConditionValidator;
import org.opensaml.saml.saml2.assertion.SAML20AssertionValidator;
import org.opensaml.saml.saml2.assertion.SAML2AssertionValidationParameters;
import org.opensaml.saml.saml2.assertion.StatementValidator;
import org.opensaml.saml.saml2.assertion.SubjectConfirmationValidator;
import org.opensaml.saml.saml2.assertion.impl.AudienceRestrictionConditionValidator;
import org.opensaml.saml.saml2.assertion.impl.BearerSubjectConfirmationValidator;
import org.opensaml.saml.saml2.assertion.impl.DelegationRestrictionConditionValidator;
import org.opensaml.saml.saml2.core.Assertion;
import org.opensaml.saml.saml2.core.Attribute;
import org.opensaml.saml.saml2.core.AttributeStatement;
import org.opensaml.saml.saml2.core.Condition;
import org.opensaml.saml.saml2.core.EncryptedAssertion;
import org.opensaml.saml.saml2.core.NameID;
import org.opensaml.saml.saml2.core.OneTimeUse;
import org.opensaml.saml.saml2.core.Response;
import org.opensaml.saml.saml2.core.SubjectConfirmation;
import org.opensaml.saml.saml2.core.impl.ResponseUnmarshaller;
import org.opensaml.saml.saml2.encryption.Decrypter;
import org.opensaml.saml.saml2.encryption.EncryptedElementTypeEncryptedKeyResolver;
import org.opensaml.saml.security.impl.SAMLSignatureProfileValidator;
import org.opensaml.security.credential.Credential;
import org.opensaml.security.credential.CredentialResolver;
import org.opensaml.security.credential.CredentialSupport;
import org.opensaml.security.credential.UsageType;
import org.opensaml.security.credential.criteria.impl.EvaluableEntityIDCredentialCriterion;
import org.opensaml.security.credential.criteria.impl.EvaluableUsageCredentialCriterion;
import org.opensaml.security.credential.impl.CollectionCredentialResolver;
import org.opensaml.security.criteria.UsageCriterion;
import org.opensaml.security.x509.BasicX509Credential;
import org.opensaml.xmlsec.config.impl.DefaultSecurityConfigurationBootstrap;
import org.opensaml.xmlsec.encryption.support.ChainingEncryptedKeyResolver;
import org.opensaml.xmlsec.encryption.support.DecryptionException;
import org.opensaml.xmlsec.encryption.support.EncryptedKeyResolver;
import org.opensaml.xmlsec.encryption.support.InlineEncryptedKeyResolver;
import org.opensaml.xmlsec.encryption.support.SimpleRetrievalMethodEncryptedKeyResolver;
import org.opensaml.xmlsec.keyinfo.KeyInfoCredentialResolver;
import org.opensaml.xmlsec.keyinfo.impl.CollectionKeyInfoCredentialResolver;
import org.opensaml.xmlsec.signature.support.SignaturePrevalidator;
import org.opensaml.xmlsec.signature.support.SignatureTrustEngine;
import org.opensaml.xmlsec.signature.support.impl.ExplicitKeySignatureTrustEngine;
import org.w3c.dom.Document;
import org.w3c.dom.Element;

import org.springframework.core.convert.converter.Converter;
import org.springframework.core.log.LogMessage;
import org.springframework.security.authentication.AbstractAuthenticationToken;
import org.springframework.security.authentication.AuthenticationProvider;
import org.springframework.security.core.Authentication;
import org.springframework.security.core.AuthenticationException;
import org.springframework.security.core.GrantedAuthority;
import org.springframework.security.core.authority.SimpleGrantedAuthority;
import org.springframework.security.core.authority.mapping.GrantedAuthoritiesMapper;
import org.springframework.security.saml2.Saml2Exception;
import org.springframework.security.saml2.core.OpenSamlInitializationService;
import org.springframework.security.saml2.core.Saml2Error;
<<<<<<< HEAD
import org.springframework.security.saml2.core.Saml2ResponseValidatorResult;
=======
import org.springframework.security.saml2.core.Saml2ErrorCodes;
>>>>>>> 36ae1fe3
import org.springframework.security.saml2.core.Saml2X509Credential;
import org.springframework.util.Assert;
import org.springframework.util.CollectionUtils;
import org.springframework.util.StringUtils;

<<<<<<< HEAD
import static java.util.Arrays.asList;
import static java.util.Collections.singleton;
import static java.util.Collections.singletonList;
import static org.opensaml.saml.saml2.assertion.SAML2AssertionValidationParameters.CLOCK_SKEW;
import static org.opensaml.saml.saml2.assertion.SAML2AssertionValidationParameters.COND_VALID_AUDIENCES;
import static org.opensaml.saml.saml2.assertion.SAML2AssertionValidationParameters.SC_VALID_RECIPIENTS;
import static org.opensaml.saml.saml2.assertion.SAML2AssertionValidationParameters.SIGNATURE_REQUIRED;
import static org.springframework.security.saml2.core.Saml2ErrorCodes.DECRYPTION_ERROR;
import static org.springframework.security.saml2.core.Saml2ErrorCodes.INTERNAL_VALIDATION_ERROR;
import static org.springframework.security.saml2.core.Saml2ErrorCodes.INVALID_ASSERTION;
import static org.springframework.security.saml2.core.Saml2ErrorCodes.INVALID_DESTINATION;
import static org.springframework.security.saml2.core.Saml2ErrorCodes.INVALID_ISSUER;
import static org.springframework.security.saml2.core.Saml2ErrorCodes.INVALID_SIGNATURE;
import static org.springframework.security.saml2.core.Saml2ErrorCodes.MALFORMED_RESPONSE_DATA;
import static org.springframework.security.saml2.core.Saml2ErrorCodes.SUBJECT_NOT_FOUND;
import static org.springframework.security.saml2.core.Saml2ResponseValidatorResult.failure;
import static org.springframework.security.saml2.core.Saml2ResponseValidatorResult.success;
import static org.springframework.util.Assert.notNull;

=======
>>>>>>> 36ae1fe3
/**
 * Implementation of {@link AuthenticationProvider} for SAML authentications when
 * receiving a {@code Response} object containing an {@code Assertion}. This
 * implementation uses the {@code OpenSAML 3} library.
 *
 * <p>
 * The {@link OpenSamlAuthenticationProvider} supports {@link Saml2AuthenticationToken}
 * objects that contain a SAML response in its decoded XML format
 * {@link Saml2AuthenticationToken#getSaml2Response()} along with the information about
 * the asserting party, the identity provider (IDP), as well as the relying party, the
 * service provider (SP, this application).
 * </p>
 * <p>
 * The {@link Saml2AuthenticationToken} will be processed into a SAML Response object. The
 * SAML response object can be signed. If the Response is signed, a signature will not be
 * required on the assertion.
 * </p>
 * <p>
 * While a response object can contain a list of assertion, this provider will only
 * leverage the first valid assertion for the purpose of authentication. Assertions that
 * do not pass validation will be ignored. If no valid assertions are found a
 * {@link Saml2AuthenticationException} is thrown.
 * </p>
 * <p>
 * This provider supports two types of encrypted SAML elements
 * <ul>
 * <li><a href=
 * "https://docs.oasis-open.org/security/saml/v2.0/saml-core-2.0-os.pdf#page=17">EncryptedAssertion</a></li>
 * <li><a href=
 * "https://docs.oasis-open.org/security/saml/v2.0/saml-core-2.0-os.pdf#page=14">EncryptedID</a></li>
 * </ul>
 * If the assertion is encrypted, then signature validation on the assertion is no longer
 * required.
 * </p>
 * <p>
 * This provider does not perform an X509 certificate validation on the configured
 * asserting party, IDP, verification certificates.
 * </p>
 *
 * @since 5.2
 * @see <a href=
 * "https://docs.oasis-open.org/security/saml/v2.0/saml-core-2.0-os.pdf#page=38">SAML 2
 * StatusResponse</a>
 * @see <a href="https://wiki.shibboleth.net/confluence/display/OS30/Home">OpenSAML 3</a>
 */
public final class OpenSamlAuthenticationProvider implements AuthenticationProvider {

	static {
		OpenSamlInitializationService.initialize();
	}

	private static Log logger = LogFactory.getLog(OpenSamlAuthenticationProvider.class);

	private final XMLObjectProviderRegistry registry;

	private final ResponseUnmarshaller responseUnmarshaller;

	private final ParserPool parserPool;

	private Converter<Assertion, Collection<? extends GrantedAuthority>> authoritiesExtractor = ((a) -> Collections
			.singletonList(new SimpleGrantedAuthority("ROLE_USER")));

	private GrantedAuthoritiesMapper authoritiesMapper = ((a) -> a);

	private Duration responseTimeValidationSkew = Duration.ofMinutes(5);

<<<<<<< HEAD
	private Converter<ResponseToken, ? extends AbstractAuthenticationToken> responseAuthenticationConverter =
			responseToken -> {
				Response response = responseToken.response;
				Saml2AuthenticationToken token = responseToken.token;
				Assertion assertion = CollectionUtils.firstElement(response.getAssertions());
				String username = assertion.getSubject().getNameID().getValue();
				Map<String, List<Object>> attributes = getAssertionAttributes(assertion);
				return new Saml2Authentication(
						new DefaultSaml2AuthenticatedPrincipal(username, attributes), token.getSaml2Response(),
						this.authoritiesMapper.mapAuthorities(getAssertionAuthorities(assertion)));
			};

	private Converter<AssertionToken, Saml2ResponseValidatorResult> assertionSignatureValidator =
			createDefaultAssertionValidator(INVALID_SIGNATURE,
					assertionToken -> {
						SignatureTrustEngine engine = this.signatureTrustEngineConverter.convert(assertionToken.token);
						return SAML20AssertionValidators.createSignatureValidator(engine);
					},
					assertionToken ->
						new ValidationContext(Collections.singletonMap(SIGNATURE_REQUIRED, false))
					);

	private Converter<AssertionToken, Saml2ResponseValidatorResult> assertionValidator =
			createDefaultAssertionValidator(INVALID_ASSERTION,
					assertionToken -> SAML20AssertionValidators.attributeValidator,
					assertionToken -> createValidationContext(
							assertionToken,
							params -> params.put(CLOCK_SKEW, this.responseTimeValidationSkew.toMillis())
					));

	private Converter<Saml2AuthenticationToken, SignatureTrustEngine> signatureTrustEngineConverter =
			new SignatureTrustEngineConverter();
=======
	private Function<Saml2AuthenticationToken, Converter<Response, AbstractAuthenticationToken>> authenticationConverter = this::getAuthenticationConverter;

	private Converter<Saml2AuthenticationToken, SignatureTrustEngine> signatureTrustEngineConverter = new SignatureTrustEngineConverter();

	private Converter<TokenAndResponse, SAML20AssertionValidator> assertionValidatorConverter = new SAML20AssertionValidatorConverter();

	private Collection<ConditionValidator> conditionValidators = Collections
			.singleton(new AudienceRestrictionConditionValidator());

	private Converter<TokenAndResponse, ValidationContext> validationContextConverter = new ValidationContextConverter();

>>>>>>> 36ae1fe3
	private Converter<Saml2AuthenticationToken, Decrypter> decrypterConverter = new DecrypterConverter();


	/**
	 * Creates an {@link OpenSamlAuthenticationProvider}
	 */
	public OpenSamlAuthenticationProvider() {
		this.registry = ConfigurationService.get(XMLObjectProviderRegistry.class);
		this.responseUnmarshaller = (ResponseUnmarshaller) this.registry.getUnmarshallerFactory()
				.getUnmarshaller(Response.DEFAULT_ELEMENT_NAME);
		this.parserPool = this.registry.getParserPool();
	}

	/**
<<<<<<< HEAD
	 * Set the {@link Converter} to use for validating each {@link Assertion} in the SAML 2.0 Response.
	 *
	 * You can still invoke the default validator by delgating to
	 * {@link #createDefaultAssertionValidator}, like so:
	 *
	 * <pre>
	 *	OpenSamlAuthenticationProvider provider = new OpenSamlAuthenticationProvider();
	 *  provider.setAssertionValidator(assertionToken -> {
	 *		Saml2ResponseValidatorResult result = createDefaultAssertionValidator()
	 *			.convert(assertionToken)
	 *		return result.concat(myCustomValidator.convert(assertionToken));
	 *  });
	 * </pre>
	 *
	 * You can also use this method to configure the provider to use a different
	 * {@link ValidationContext} from the default, like so:
	 *
	 * <pre>
	 *	OpenSamlAuthenticationProvider provider = new OpenSamlAuthenticationProvider();
	 *	provider.setAssertionValidator(
	 *		createDefaultAssertionValidator(assertionToken -> {
	 *			Map&lt;String, Object&gt; params = new HashMap&lt;&gt;();
	 *			params.put(CLOCK_SKEW, 2 * 60 * 1000);
	 *			// other parameters
	 *			return new ValidationContext(params);
	 *		}));
	 * </pre>
	 *
	 * Consider taking a look at {@link #createValidationContext} to see how it
	 * constructs a {@link ValidationContext}.
	 *
	 * It is not necessary to delegate to the default validator. You can safely replace it
	 * entirely with your own. Note that signature verification is performed as a separate
	 * step from this validator.
	 *
	 * This method takes precedence over {@link #setResponseTimeValidationSkew}.
	 *
	 * @param assertionValidator
	 * @since 5.4
	 */
	public void setAssertionValidator(Converter<AssertionToken, Saml2ResponseValidatorResult> assertionValidator) {
		Assert.notNull(assertionValidator, "assertionValidator cannot be null");
		this.assertionValidator = assertionValidator;
	}

	/**
	 * Set the {@link Converter} to use for converting a validated {@link Response} into
	 * an {@link AbstractAuthenticationToken}.
	 *
	 * You can delegate to the default behavior by calling {@link #createDefaultResponseAuthenticationConverter()}
	 * like so:
	 *
	 * <pre>
	 *	OpenSamlAuthenticationProvider provider = new OpenSamlAuthenticationProvider();
	 * 	Converter&lt;ResponseToken, Saml2Authentication&gt; authenticationConverter =
	 * 			createDefaultResponseAuthenticationConverter();
	 *	provider.setResponseAuthenticationConverter(responseToken -> {
	 *		Saml2Authentication authentication = authenticationConverter.convert(responseToken);
	 *		User user = myUserRepository.findByUsername(authentication.getName());
	 *		return new MyAuthentication(authentication, user);
	 *	});
	 * </pre>
	 *
	 * This method takes precedence over {@link #setAuthoritiesExtractor(Converter)} and
	 * {@link #setAuthoritiesMapper(GrantedAuthoritiesMapper)}.
	 *
	 * @param responseAuthenticationConverter the {@link Converter} to use
	 * @since 5.4
	 */
	public void setResponseAuthenticationConverter(
			Converter<ResponseToken, ? extends AbstractAuthenticationToken> responseAuthenticationConverter) {
		Assert.notNull(responseAuthenticationConverter, "responseAuthenticationConverter cannot be null");
		this.responseAuthenticationConverter = responseAuthenticationConverter;
	}

	/**
	 * Sets the {@link Converter} used for extracting assertion attributes that
	 * can be mapped to authorities.
	 * @param authoritiesExtractor the {@code Converter} used for mapping the
	 *                             assertion attributes to authorities
	 * @deprecated Use {@link #setResponseAuthenticationConverter(Converter)} instead
=======
	 * Set the the collection of {@link ConditionValidator}s used when validating an
	 * assertion.
	 * @param conditionValidators the collection of validators to use
	 * @since 5.4
	 */
	public void setConditionValidators(Collection<ConditionValidator> conditionValidators) {
		Assert.notEmpty(conditionValidators, "conditionValidators cannot be empty");
		this.conditionValidators = conditionValidators;
	}

	/**
	 * Set the strategy for retrieving the {@link ValidationContext} used when validating
	 * an assertion.
	 * @param validationContextConverter the strategy to use
	 * @since 5.4
	 */
	public void setValidationContextConverter(
			Converter<TokenAndResponse, ValidationContext> validationContextConverter) {
		Assert.notNull(validationContextConverter, "validationContextConverter cannot be empty");
		this.validationContextConverter = validationContextConverter;
	}

	/**
	 * Sets the {@link Converter} used for extracting assertion attributes that can be
	 * mapped to authorities.
	 * @param authoritiesExtractor the {@code Converter} used for mapping the assertion
	 * attributes to authorities
>>>>>>> 36ae1fe3
	 */
	public void setAuthoritiesExtractor(
			Converter<Assertion, Collection<? extends GrantedAuthority>> authoritiesExtractor) {
		Assert.notNull(authoritiesExtractor, "authoritiesExtractor cannot be null");
		this.authoritiesExtractor = authoritiesExtractor;
	}

	/**
<<<<<<< HEAD
	 * Sets the {@link GrantedAuthoritiesMapper} used for mapping assertion attributes
	 * to a new set of authorities which will be associated to the {@link Saml2Authentication}.
	 * Note: This implementation is only retrieving
	 * @param authoritiesMapper the {@link GrantedAuthoritiesMapper} used for mapping the user's authorities
	 * @deprecated Use {@link #setResponseAuthenticationConverter(Converter)} instead
=======
	 * Sets the {@link GrantedAuthoritiesMapper} used for mapping assertion attributes to
	 * a new set of authorities which will be associated to the
	 * {@link Saml2Authentication}. Note: This implementation is only retrieving
	 * @param authoritiesMapper the {@link GrantedAuthoritiesMapper} used for mapping the
	 * user's authorities
>>>>>>> 36ae1fe3
	 */
	public void setAuthoritiesMapper(GrantedAuthoritiesMapper authoritiesMapper) {
		Assert.notNull(authoritiesMapper, "authoritiesMapper cannot be null");
		this.authoritiesMapper = authoritiesMapper;
	}

	/**
	 * Sets the duration for how much time skew an assertion may tolerate during
	 * timestamp, NotOnOrBefore and NotOnOrAfter, validation.
	 * @param responseTimeValidationSkew duration for skew tolerance
	 * @deprecated Use {@link #setAssertionValidator(Converter)} instead
	 */
	public void setResponseTimeValidationSkew(Duration responseTimeValidationSkew) {
		this.responseTimeValidationSkew = responseTimeValidationSkew;
	}


	/**
	 * Construct a default strategy for validating each SAML 2.0 Assertion and
	 * associated {@link Authentication} token
	 *
	 * @return the default assertion validator strategy
	 * @since 5.4
	 */
	public static Converter<AssertionToken, Saml2ResponseValidatorResult>
			createDefaultAssertionValidator() {

		return createDefaultAssertionValidator(INVALID_ASSERTION,
				assertionToken -> SAML20AssertionValidators.attributeValidator,
				assertionToken -> createValidationContext(assertionToken, params -> {}));
	}

	/**
	 * Construct a default strategy for validating each SAML 2.0 Assertion and
	 * associated {@link Authentication} token
	 *
	 * @return the default assertion validator strategy
	 * @param contextConverter the conversion strategy to use to generate a {@link ValidationContext}
	 * for each assertion being validated
	 * @since 5.4
	 */
	public static Converter<AssertionToken, Saml2ResponseValidatorResult>
			createDefaultAssertionValidator(Converter<AssertionToken, ValidationContext> contextConverter) {

		return createDefaultAssertionValidator(INVALID_ASSERTION,
				assertionToken -> SAML20AssertionValidators.attributeValidator,
				contextConverter);
	}

	/**
	 * Construct a default strategy for converting a SAML 2.0 Response and {@link Authentication}
	 * token into a {@link Saml2Authentication}
	 *
	 * @return the default response authentication converter strategy
	 * @since 5.4
	 */
	public static Converter<ResponseToken, Saml2Authentication>
			createDefaultResponseAuthenticationConverter() {
		return responseToken -> {
			Saml2AuthenticationToken token = responseToken.token;
			Response response = responseToken.response;
			Assertion assertion = CollectionUtils.firstElement(response.getAssertions());
			String username = assertion.getSubject().getNameID().getValue();
			Map<String, List<Object>> attributes = getAssertionAttributes(assertion);
			return new Saml2Authentication(
					new DefaultSaml2AuthenticatedPrincipal(username, attributes), token.getSaml2Response(),
					Collections.singleton(new SimpleGrantedAuthority("ROLE_USER")));
		};
	}

	/**
	 * @param authentication the authentication request object, must be of type
	 * {@link Saml2AuthenticationToken}
	 * @return {@link Saml2Authentication} if the assertion is valid
	 * @throws AuthenticationException if a validation exception occurs
	 */
	@Override
	public Authentication authenticate(Authentication authentication) throws AuthenticationException {
		try {
			Saml2AuthenticationToken token = (Saml2AuthenticationToken) authentication;
			String serializedResponse = token.getSaml2Response();
			Response response = parse(serializedResponse);
			process(token, response);
<<<<<<< HEAD
			return this.responseAuthenticationConverter.convert(new ResponseToken(response, token));
		} catch (Saml2AuthenticationException e) {
			throw e;
		} catch (Exception e) {
			throw authException(INTERNAL_VALIDATION_ERROR, e.getMessage(), e);
=======
			return this.authenticationConverter.apply(token).convert(response);
		}
		catch (Saml2AuthenticationException ex) {
			throw ex;
		}
		catch (Exception ex) {
			throw createAuthenticationException(Saml2ErrorCodes.INTERNAL_VALIDATION_ERROR, ex.getMessage(), ex);
>>>>>>> 36ae1fe3
		}
	}

	@Override
	public boolean supports(Class<?> authentication) {
		return authentication != null && Saml2AuthenticationToken.class.isAssignableFrom(authentication);
	}

	private Collection<? extends GrantedAuthority> getAssertionAuthorities(Assertion assertion) {
		return this.authoritiesExtractor.convert(assertion);
	}

	private Response parse(String response) throws Saml2Exception, Saml2AuthenticationException {
		try {
			Document document = this.parserPool
					.parse(new ByteArrayInputStream(response.getBytes(StandardCharsets.UTF_8)));
			Element element = document.getDocumentElement();
			return (Response) this.responseUnmarshaller.unmarshall(element);
		}
		catch (Exception ex) {
			throw createAuthenticationException(Saml2ErrorCodes.MALFORMED_RESPONSE_DATA, ex.getMessage(), ex);
		}
	}

	private void process(Saml2AuthenticationToken token, Response response) {
		String issuer = response.getIssuer().getValue();
		logger.debug(LogMessage.format("Processing SAML response from %s", issuer));
		boolean responseSigned = response.isSigned();
<<<<<<< HEAD
		Saml2ResponseValidatorResult result = validateResponse(token, response);

=======
		Map<String, Saml2AuthenticationException> validationExceptions = validateResponse(token, response);
>>>>>>> 36ae1fe3
		Decrypter decrypter = this.decrypterConverter.convert(token);
		List<Assertion> assertions = decryptAssertions(decrypter, response);
		if (!isSigned(responseSigned, assertions)) {
			String description = "Either the response or one of the assertions is unsigned. "
					+ "Please either sign the response or all of the assertions.";
			throw createAuthenticationException(Saml2ErrorCodes.INVALID_SIGNATURE, description, null);
		}
<<<<<<< HEAD
		result = result.concat(validateAssertions(token, response));

		Assertion firstAssertion = CollectionUtils.firstElement(response.getAssertions());
		NameID nameId = decryptPrincipal(decrypter, firstAssertion);
		if (nameId == null || nameId.getValue() == null) {
			Saml2Error error = new Saml2Error(SUBJECT_NOT_FOUND,
					"Assertion [" + firstAssertion.getID() + "] is missing a subject");
			result = result.concat(error);
		}

		if (result.hasErrors()) {
			Collection<Saml2Error> errors = result.getErrors();
			if (logger.isTraceEnabled()) {
				logger.debug("Found " + errors.size() + " validation errors in SAML response [" + response.getID() + "]: " +
						errors);
			} else if (logger.isDebugEnabled()) {
				logger.debug("Found " + errors.size() + " validation errors in SAML response [" + response.getID() + "]");
			}
			Saml2Error first = errors.iterator().next();
			throw authException(first.getErrorCode(), first.getDescription());
		} else {
			if (logger.isDebugEnabled()) {
				logger.debug("Successfully processed SAML Response [" + response.getID() + "]");
			}
		}
	}

	private Saml2ResponseValidatorResult validateResponse
			(Saml2AuthenticationToken token, Response response) {

		Collection<Saml2Error> errors = new ArrayList<>();
=======
		validationExceptions.putAll(validateAssertions(token, response));
		Assertion firstAssertion = CollectionUtils.firstElement(response.getAssertions());
		NameID nameId = decryptPrincipal(decrypter, firstAssertion);
		if (nameId == null || nameId.getValue() == null) {
			String description = "Assertion [" + firstAssertion.getID() + "] is missing a subject";
			validationExceptions.put(Saml2ErrorCodes.SUBJECT_NOT_FOUND,
					createAuthenticationException(Saml2ErrorCodes.SUBJECT_NOT_FOUND, description, null));
		}
		if (validationExceptions.isEmpty()) {
			logger.debug(LogMessage.of(() -> "Successfully processed SAML Response [" + response.getID() + "]"));
		}
		else {
			if (logger.isTraceEnabled()) {
				logger.debug("Found " + validationExceptions.size() + " validation errors in SAML response ["
						+ response.getID() + "]: " + validationExceptions.values());
			}
			else if (logger.isDebugEnabled()) {
				logger.debug("Found " + validationExceptions.size() + " validation errors in SAML response ["
						+ response.getID() + "]");
			}
		}
		if (!validationExceptions.isEmpty()) {
			throw validationExceptions.values().iterator().next();
		}
	}

	private Map<String, Saml2AuthenticationException> validateResponse(Saml2AuthenticationToken token,
			Response response) {
		Map<String, Saml2AuthenticationException> exceptions = new HashMap<>();
>>>>>>> 36ae1fe3
		String issuer = response.getIssuer().getValue();
		if (response.isSigned()) {
			SAMLSignatureProfileValidator profileValidator = new SAMLSignatureProfileValidator();
			try {
				profileValidator.validate(response.getSignature());
<<<<<<< HEAD
			} catch (Exception e) {
				errors.add(new Saml2Error(INVALID_SIGNATURE,
						"Invalid signature for SAML Response [" + response.getID() + "]: "));
=======
>>>>>>> 36ae1fe3
			}
			catch (Exception ex) {
				String message = "Invalid signature for SAML Response [" + response.getID() + "]: ";
				addValidationException(exceptions, Saml2ErrorCodes.INVALID_SIGNATURE, message, ex);
			}
			try {
				CriteriaSet criteriaSet = new CriteriaSet();
				criteriaSet.add(new EvaluableEntityIDCredentialCriterion(new EntityIdCriterion(issuer)));
				criteriaSet.add(
						new EvaluableProtocolRoleDescriptorCriterion(new ProtocolCriterion(SAMLConstants.SAML20P_NS)));
				criteriaSet.add(new EvaluableUsageCredentialCriterion(new UsageCriterion(UsageType.SIGNING)));
				if (!this.signatureTrustEngineConverter.convert(token).validate(response.getSignature(), criteriaSet)) {
<<<<<<< HEAD
					errors.add(new Saml2Error(INVALID_SIGNATURE,
							"Invalid signature for SAML Response [" + response.getID() + "]"));
				}
			} catch (Exception e) {
				errors.add(new Saml2Error(INVALID_SIGNATURE,
						"Invalid signature for SAML Response [" + response.getID() + "]: "));
=======
					String message = "Invalid signature for SAML Response [" + response.getID() + "]";
					addValidationException(exceptions, Saml2ErrorCodes.INVALID_SIGNATURE, message, null);
				}
			}
			catch (Exception ex) {
				String message = "Invalid signature for SAML Response [" + response.getID() + "]: ";
				addValidationException(exceptions, Saml2ErrorCodes.INVALID_SIGNATURE, message, ex);
>>>>>>> 36ae1fe3
			}
		}
		String destination = response.getDestination();
		String location = token.getRelyingPartyRegistration().getAssertionConsumerServiceLocation();
		if (StringUtils.hasText(destination) && !destination.equals(location)) {
			String message = "Invalid destination [" + destination + "] for SAML response [" + response.getID() + "]";
<<<<<<< HEAD
			errors.add(new Saml2Error(INVALID_DESTINATION, message));
=======
			addValidationException(exceptions, Saml2ErrorCodes.INVALID_DESTINATION, message, null);
>>>>>>> 36ae1fe3
		}
		String assertingPartyEntityId = token.getRelyingPartyRegistration().getAssertingPartyDetails().getEntityId();
		if (!StringUtils.hasText(issuer) || !issuer.equals(assertingPartyEntityId)) {
			String message = String.format("Invalid issuer [%s] for SAML response [%s]", issuer, response.getID());
<<<<<<< HEAD
			errors.add(new Saml2Error(INVALID_ISSUER, message));
		}

		return failure(errors);
=======
			addValidationException(exceptions, Saml2ErrorCodes.INVALID_ISSUER, message, null);
		}
		return exceptions;
>>>>>>> 36ae1fe3
	}

	private List<Assertion> decryptAssertions(Decrypter decrypter, Response response) {
		List<Assertion> assertions = new ArrayList<>();
		for (EncryptedAssertion encryptedAssertion : response.getEncryptedAssertions()) {
			try {
				Assertion assertion = decrypter.decrypt(encryptedAssertion);
				assertions.add(assertion);
			}
			catch (DecryptionException ex) {
				throw createAuthenticationException(Saml2ErrorCodes.DECRYPTION_ERROR, ex.getMessage(), ex);
			}
		}
		response.getAssertions().addAll(assertions);
		return response.getAssertions();
	}

<<<<<<< HEAD
	private Saml2ResponseValidatorResult validateAssertions
			(Saml2AuthenticationToken token, Response response) {
		List<Assertion> assertions = response.getAssertions();
		if (assertions.isEmpty()) {
			throw authException(MALFORMED_RESPONSE_DATA, "No assertions found in response.");
		}

		Saml2ResponseValidatorResult result = success();
		if (logger.isDebugEnabled()) {
			logger.debug("Validating " + assertions.size() + " assertions");
		}

		for (Assertion assertion : assertions) {
			if (logger.isTraceEnabled()) {
				logger.trace("Validating assertion " + assertion.getID());
			}
			AssertionToken assertionToken = new AssertionToken(assertion, token);
			result = result
					.concat(this.assertionSignatureValidator.convert(assertionToken))
					.concat(this.assertionValidator.convert(assertionToken));
=======
	private Map<String, Saml2AuthenticationException> validateAssertions(Saml2AuthenticationToken token,
			Response response) {
		List<Assertion> assertions = response.getAssertions();
		if (assertions.isEmpty()) {
			throw createAuthenticationException(Saml2ErrorCodes.MALFORMED_RESPONSE_DATA,
					"No assertions found in response.", null);
		}
		Map<String, Saml2AuthenticationException> exceptions = new LinkedHashMap<>();
		logger.debug(LogMessage.format("Validating %s assertions", assertions.size()));
		TokenAndResponse tuple = new TokenAndResponse(token, response);
		SAML20AssertionValidator validator = this.assertionValidatorConverter.convert(tuple);
		ValidationContext context = this.validationContextConverter.convert(tuple);
		for (Assertion assertion : assertions) {
			logger.trace(LogMessage.format("Validating assertion %s", assertion.getID()));
			try {
				if (validator.validate(assertion, context) != ValidationResult.VALID) {
					String message = String.format("Invalid assertion [%s] for SAML response [%s]: %s",
							assertion.getID(), ((Response) assertion.getParent()).getID(),
							context.getValidationFailureMessage());
					addValidationException(exceptions, Saml2ErrorCodes.INVALID_ASSERTION, message, null);
				}
			}
			catch (Exception ex) {
				String message = String.format("Invalid assertion [%s] for SAML response [%s]: %s", assertion.getID(),
						((Response) assertion.getParent()).getID(), ex.getMessage());
				addValidationException(exceptions, Saml2ErrorCodes.INVALID_ASSERTION, message, ex);
			}
>>>>>>> 36ae1fe3
		}
		return exceptions;
	}

<<<<<<< HEAD
		return result;
=======
	private void addValidationException(Map<String, Saml2AuthenticationException> exceptions, String code,
			String message, Exception cause) {
		exceptions.put(code, createAuthenticationException(code, message, cause));
>>>>>>> 36ae1fe3
	}

	private boolean isSigned(boolean responseSigned, List<Assertion> assertions) {
		if (responseSigned) {
			return true;
		}
		for (Assertion assertion : assertions) {
			if (!assertion.isSigned()) {
				return false;
			}
		}
		return true;
	}

	private NameID decryptPrincipal(Decrypter decrypter, Assertion assertion) {
		if (assertion.getSubject() == null) {
			return null;
		}
		if (assertion.getSubject().getEncryptedID() == null) {
			return assertion.getSubject().getNameID();
		}
		try {
			NameID nameId = (NameID) decrypter.decrypt(assertion.getSubject().getEncryptedID());
			assertion.getSubject().setNameID(nameId);
			return nameId;
		}
		catch (DecryptionException ex) {
			throw createAuthenticationException(Saml2ErrorCodes.DECRYPTION_ERROR, ex.getMessage(), ex);
		}
	}

	private static Map<String, List<Object>> getAssertionAttributes(Assertion assertion) {
		Map<String, List<Object>> attributeMap = new LinkedHashMap<>();
		for (AttributeStatement attributeStatement : assertion.getAttributeStatements()) {
			for (Attribute attribute : attributeStatement.getAttributes()) {
				List<Object> attributeValues = new ArrayList<>();
				for (XMLObject xmlObject : attribute.getAttributeValues()) {
					Object attributeValue = getXmlObjectValue(xmlObject);
					if (attributeValue != null) {
						attributeValues.add(attributeValue);
					}
				}
				attributeMap.put(attribute.getName(), attributeValues);
			}
		}
		return attributeMap;
	}

	private static Object getXmlObjectValue(XMLObject xmlObject) {
		if (xmlObject instanceof XSAny) {
			return ((XSAny) xmlObject).getTextContent();
		}
		if (xmlObject instanceof XSString) {
			return ((XSString) xmlObject).getValue();
		}
		if (xmlObject instanceof XSInteger) {
			return ((XSInteger) xmlObject).getValue();
		}
		if (xmlObject instanceof XSURI) {
			return ((XSURI) xmlObject).getValue();
		}
		if (xmlObject instanceof XSBoolean) {
			XSBooleanValue xsBooleanValue = ((XSBoolean) xmlObject).getValue();
			return (xsBooleanValue != null) ? xsBooleanValue.getValue() : null;
		}
		if (xmlObject instanceof XSDateTime) {
			DateTime dateTime = ((XSDateTime) xmlObject).getValue();
			return (dateTime != null) ? Instant.ofEpochMilli(dateTime.getMillis()) : null;
		}
		return null;
	}

<<<<<<< HEAD
	private static class SignatureTrustEngineConverter implements Converter<Saml2AuthenticationToken, SignatureTrustEngine> {
=======
	private Object getXSAnyObjectValue(XSAny xsAny) {
		Marshaller marshaller = this.registry.getMarshallerFactory().getMarshaller(xsAny);
		if (marshaller != null) {
			try {
				Element element = marshaller.marshall(xsAny);
				return SerializeSupport.nodeToString(element);
			}
			catch (MarshallingException ex) {
				throw new Saml2Exception(ex);
			}
		}
		return xsAny.getTextContent();
	}

	private Converter<Response, AbstractAuthenticationToken> getAuthenticationConverter(
			Saml2AuthenticationToken token) {
		return (response) -> convertAuthenticationToken(token, response);
	}

	private AbstractAuthenticationToken convertAuthenticationToken(Saml2AuthenticationToken token, Response response) {
		Assertion assertion = CollectionUtils.firstElement(response.getAssertions());
		String username = assertion.getSubject().getNameID().getValue();
		Map<String, List<Object>> attributes = getAssertionAttributes(assertion);
		return new Saml2Authentication(new DefaultSaml2AuthenticatedPrincipal(username, attributes),
				token.getSaml2Response(), this.authoritiesMapper.mapAuthorities(getAssertionAuthorities(assertion)));
	}

	private static Saml2AuthenticationException createAuthenticationException(String code, String message,
			Exception cause) {
		return new Saml2AuthenticationException(new Saml2Error(code, message), cause);
	}

	private static class SignatureTrustEngineConverter
			implements Converter<Saml2AuthenticationToken, SignatureTrustEngine> {
>>>>>>> 36ae1fe3

		@Override
		public SignatureTrustEngine convert(Saml2AuthenticationToken token) {
			Set<Credential> credentials = new HashSet<>();
			Collection<Saml2X509Credential> keys = token.getRelyingPartyRegistration().getAssertingPartyDetails()
					.getVerificationX509Credentials();
			for (Saml2X509Credential key : keys) {
				BasicX509Credential cred = new BasicX509Credential(key.getCertificate());
				cred.setUsageType(UsageType.SIGNING);
				cred.setEntityId(token.getRelyingPartyRegistration().getAssertingPartyDetails().getEntityId());
				credentials.add(cred);
			}
			CredentialResolver credentialsResolver = new CollectionCredentialResolver(credentials);
			return new ExplicitKeySignatureTrustEngine(credentialsResolver,
					DefaultSecurityConfigurationBootstrap.buildBasicInlineKeyInfoCredentialResolver());
		}

	}

<<<<<<< HEAD
	private static Converter<AssertionToken, Saml2ResponseValidatorResult> createDefaultAssertionValidator(
			String errorCode,
			Converter<AssertionToken, SAML20AssertionValidator> validatorConverter,
			Converter<AssertionToken, ValidationContext> contextConverter) {

		return assertionToken -> {
			Assertion assertion = assertionToken.assertion;
			SAML20AssertionValidator validator = validatorConverter.convert(assertionToken);
			ValidationContext context = contextConverter.convert(assertionToken);
			try {
				ValidationResult result = validator.validate(assertion, context);
				if (result == ValidationResult.VALID) {
					return success();
				}
			} catch (Exception e) {
				String message = String.format("Invalid assertion [%s] for SAML response [%s]: %s",
						assertion.getID(), ((Response) assertion.getParent()).getID(),
						e.getMessage());
				return failure(new Saml2Error(errorCode, message));
			}
			String message = String.format("Invalid assertion [%s] for SAML response [%s]: %s",
					assertion.getID(), ((Response) assertion.getParent()).getID(),
					context.getValidationFailureMessage());
			return failure(new Saml2Error(errorCode, message));
		};
	}

	private static ValidationContext createValidationContext(
			AssertionToken assertionToken, Consumer<Map<String, Object>> paramsConsumer) {
		String audience = assertionToken.token.getRelyingPartyRegistration().getEntityId();
		String recipient = assertionToken.token.getRelyingPartyRegistration().getAssertionConsumerServiceLocation();
		Map<String, Object> params = new HashMap<>();
		params.put(COND_VALID_AUDIENCES, singleton(audience));
		params.put(SC_VALID_RECIPIENTS, singleton(recipient));
		paramsConsumer.accept(params);
		return new ValidationContext(params);
	}

	private static class SAML20AssertionValidators {
		private static final Collection<ConditionValidator> conditions = new ArrayList<>();
		private static final Collection<SubjectConfirmationValidator> subjects = new ArrayList<>();
		private static final Collection<StatementValidator> statements = new ArrayList<>();
		private static final SignaturePrevalidator validator = new SAMLSignatureProfileValidator();
=======
	private class ValidationContextConverter implements Converter<TokenAndResponse, ValidationContext> {

		@Override
		public ValidationContext convert(TokenAndResponse tuple) {
			String audience = tuple.authentication.getRelyingPartyRegistration().getEntityId();
			String recipient = tuple.authentication.getRelyingPartyRegistration().getAssertionConsumerServiceLocation();
			Map<String, Object> params = new HashMap<>();
			params.put(SAML2AssertionValidationParameters.CLOCK_SKEW,
					OpenSamlAuthenticationProvider.this.responseTimeValidationSkew.toMillis());
			params.put(SAML2AssertionValidationParameters.COND_VALID_AUDIENCES, Collections.singleton(audience));
			params.put(SAML2AssertionValidationParameters.SC_VALID_RECIPIENTS, Collections.singleton(recipient));
			// this verification is performed earlier
			params.put(SAML2AssertionValidationParameters.SIGNATURE_REQUIRED, false);
			return new ValidationContext(params);
		}

	}

	private class SAML20AssertionValidatorConverter implements Converter<TokenAndResponse, SAML20AssertionValidator> {

		private final Collection<SubjectConfirmationValidator> subjects = new ArrayList<>();

		private final Collection<StatementValidator> statements = new ArrayList<>();

		private final SignaturePrevalidator validator = new SAMLSignatureProfileValidator();
>>>>>>> 36ae1fe3

		static {
			conditions.add(new AudienceRestrictionConditionValidator());
			conditions.add(new DelegationRestrictionConditionValidator());
			conditions.add(new ConditionValidator() {
				@Nonnull
				@Override
				public QName getServicedCondition() {
					return OneTimeUse.DEFAULT_ELEMENT_NAME;
				}

				@Nonnull
				@Override
				public ValidationResult validate(Condition condition, Assertion assertion, ValidationContext context) {
					// applications should validate their own OneTimeUse conditions
					return ValidationResult.VALID;
				}
			});
			subjects.add(new BearerSubjectConfirmationValidator() {
				@Nonnull
				@Override
				protected ValidationResult validateAddress(@Nonnull SubjectConfirmation confirmation,
						@Nonnull Assertion assertion, @Nonnull ValidationContext context) {
					// applications should validate their own addresses - gh-7514
					return ValidationResult.VALID;
				}
			});
		}

<<<<<<< HEAD
		private static final SAML20AssertionValidator attributeValidator =
			new SAML20AssertionValidator(conditions, subjects, statements, null, null) {
				@Nonnull
				@Override
				protected ValidationResult validateSignature(Assertion token, ValidationContext context) {
					return ValidationResult.VALID;
				}
			};

		static SAML20AssertionValidator createSignatureValidator(SignatureTrustEngine engine) {
			return new SAML20AssertionValidator(new ArrayList<>(), new ArrayList<>(), new ArrayList<>(),
					engine, validator) {
				@Nonnull
				@Override
				protected ValidationResult validateConditions(Assertion assertion, ValidationContext context) {
					return ValidationResult.VALID;
				}

				@Nonnull
				@Override
				protected ValidationResult validateSubjectConfirmation(Assertion assertion, ValidationContext context) {
					return ValidationResult.VALID;
				}

				@Nonnull
				@Override
				protected ValidationResult validateStatements(Assertion assertion, ValidationContext context) {
					return ValidationResult.VALID;
				}
			};
=======
		@Override
		public SAML20AssertionValidator convert(TokenAndResponse tuple) {
			Collection<ConditionValidator> conditions = OpenSamlAuthenticationProvider.this.conditionValidators;
			return new SAML20AssertionValidator(conditions, this.subjects, this.statements,
					OpenSamlAuthenticationProvider.this.signatureTrustEngineConverter.convert(tuple.authentication),
					this.validator);
>>>>>>> 36ae1fe3
		}

	}

	private static class DecrypterConverter implements Converter<Saml2AuthenticationToken, Decrypter> {

		private final EncryptedKeyResolver encryptedKeyResolver = new ChainingEncryptedKeyResolver(
				Arrays.asList(new InlineEncryptedKeyResolver(), new EncryptedElementTypeEncryptedKeyResolver(),
						new SimpleRetrievalMethodEncryptedKeyResolver()));

		@Override
		public Decrypter convert(Saml2AuthenticationToken token) {
			Collection<Credential> credentials = new ArrayList<>();
			for (Saml2X509Credential key : token.getRelyingPartyRegistration().getDecryptionX509Credentials()) {
				Credential cred = CredentialSupport.getSimpleCredential(key.getCertificate(), key.getPrivateKey());
				credentials.add(cred);
			}
			KeyInfoCredentialResolver resolver = new CollectionKeyInfoCredentialResolver(credentials);
			Decrypter decrypter = new Decrypter(null, resolver, this.encryptedKeyResolver);
			decrypter.setRootInNewDocument(true);
			return decrypter;
		}

	}

	/**
<<<<<<< HEAD
	 * A tuple containing an OpenSAML {@link Response} and its associated authentication token.
	 *
	 * @since 5.4
	 */
	public static class ResponseToken {
		private final Saml2AuthenticationToken token;
		private final Response response;

		ResponseToken(Response response, Saml2AuthenticationToken token) {
			this.token = token;
=======
	 * A tuple containing the authentication token and the associated OpenSAML
	 * {@link Response}.
	 *
	 * @since 5.4
	 */
	public static final class TokenAndResponse {

		private final Saml2AuthenticationToken authentication;

		private final Response response;

		private TokenAndResponse(Saml2AuthenticationToken authentication, Response response) {
			this.authentication = authentication;
>>>>>>> 36ae1fe3
			this.response = response;
		}

		public Response getResponse() {
			return this.response;
		}

<<<<<<< HEAD
		public Saml2AuthenticationToken getToken() {
			return this.token;
		}
	}

	/**
	 * A tuple containing an OpenSAML {@link Assertion} and its associated authentication token.
	 *
	 * @since 5.4
	 */
	public static class AssertionToken {
		private final Saml2AuthenticationToken token;
		private final Assertion assertion;

		AssertionToken(Assertion assertion, Saml2AuthenticationToken token) {
			this.token = token;
			this.assertion = assertion;
		}

		public Assertion getAssertion() {
			return this.assertion;
		}

		public Saml2AuthenticationToken getToken() {
			return this.token;
		}
=======
>>>>>>> 36ae1fe3
	}

}<|MERGE_RESOLUTION|>--- conflicted
+++ resolved
@@ -30,12 +30,8 @@
 import java.util.List;
 import java.util.Map;
 import java.util.Set;
-<<<<<<< HEAD
 import java.util.function.Consumer;
-=======
-import java.util.function.Function;
-
->>>>>>> 36ae1fe3
+
 import javax.annotation.Nonnull;
 import javax.xml.namespace.QName;
 
@@ -116,38 +112,12 @@
 import org.springframework.security.saml2.Saml2Exception;
 import org.springframework.security.saml2.core.OpenSamlInitializationService;
 import org.springframework.security.saml2.core.Saml2Error;
-<<<<<<< HEAD
 import org.springframework.security.saml2.core.Saml2ResponseValidatorResult;
-=======
-import org.springframework.security.saml2.core.Saml2ErrorCodes;
->>>>>>> 36ae1fe3
 import org.springframework.security.saml2.core.Saml2X509Credential;
 import org.springframework.util.Assert;
 import org.springframework.util.CollectionUtils;
 import org.springframework.util.StringUtils;
 
-<<<<<<< HEAD
-import static java.util.Arrays.asList;
-import static java.util.Collections.singleton;
-import static java.util.Collections.singletonList;
-import static org.opensaml.saml.saml2.assertion.SAML2AssertionValidationParameters.CLOCK_SKEW;
-import static org.opensaml.saml.saml2.assertion.SAML2AssertionValidationParameters.COND_VALID_AUDIENCES;
-import static org.opensaml.saml.saml2.assertion.SAML2AssertionValidationParameters.SC_VALID_RECIPIENTS;
-import static org.opensaml.saml.saml2.assertion.SAML2AssertionValidationParameters.SIGNATURE_REQUIRED;
-import static org.springframework.security.saml2.core.Saml2ErrorCodes.DECRYPTION_ERROR;
-import static org.springframework.security.saml2.core.Saml2ErrorCodes.INTERNAL_VALIDATION_ERROR;
-import static org.springframework.security.saml2.core.Saml2ErrorCodes.INVALID_ASSERTION;
-import static org.springframework.security.saml2.core.Saml2ErrorCodes.INVALID_DESTINATION;
-import static org.springframework.security.saml2.core.Saml2ErrorCodes.INVALID_ISSUER;
-import static org.springframework.security.saml2.core.Saml2ErrorCodes.INVALID_SIGNATURE;
-import static org.springframework.security.saml2.core.Saml2ErrorCodes.MALFORMED_RESPONSE_DATA;
-import static org.springframework.security.saml2.core.Saml2ErrorCodes.SUBJECT_NOT_FOUND;
-import static org.springframework.security.saml2.core.Saml2ResponseValidatorResult.failure;
-import static org.springframework.security.saml2.core.Saml2ResponseValidatorResult.success;
-import static org.springframework.util.Assert.notNull;
-
-=======
->>>>>>> 36ae1fe3
 /**
  * Implementation of {@link AuthenticationProvider} for SAML authentications when
  * receiving a {@code Response} object containing an {@code Assertion}. This
@@ -214,54 +184,32 @@
 
 	private Duration responseTimeValidationSkew = Duration.ofMinutes(5);
 
-<<<<<<< HEAD
-	private Converter<ResponseToken, ? extends AbstractAuthenticationToken> responseAuthenticationConverter =
-			responseToken -> {
-				Response response = responseToken.response;
-				Saml2AuthenticationToken token = responseToken.token;
-				Assertion assertion = CollectionUtils.firstElement(response.getAssertions());
-				String username = assertion.getSubject().getNameID().getValue();
-				Map<String, List<Object>> attributes = getAssertionAttributes(assertion);
-				return new Saml2Authentication(
-						new DefaultSaml2AuthenticatedPrincipal(username, attributes), token.getSaml2Response(),
-						this.authoritiesMapper.mapAuthorities(getAssertionAuthorities(assertion)));
-			};
-
-	private Converter<AssertionToken, Saml2ResponseValidatorResult> assertionSignatureValidator =
-			createDefaultAssertionValidator(INVALID_SIGNATURE,
-					assertionToken -> {
-						SignatureTrustEngine engine = this.signatureTrustEngineConverter.convert(assertionToken.token);
-						return SAML20AssertionValidators.createSignatureValidator(engine);
-					},
-					assertionToken ->
-						new ValidationContext(Collections.singletonMap(SIGNATURE_REQUIRED, false))
-					);
-
-	private Converter<AssertionToken, Saml2ResponseValidatorResult> assertionValidator =
-			createDefaultAssertionValidator(INVALID_ASSERTION,
-					assertionToken -> SAML20AssertionValidators.attributeValidator,
-					assertionToken -> createValidationContext(
-							assertionToken,
-							params -> params.put(CLOCK_SKEW, this.responseTimeValidationSkew.toMillis())
-					));
-
-	private Converter<Saml2AuthenticationToken, SignatureTrustEngine> signatureTrustEngineConverter =
-			new SignatureTrustEngineConverter();
-=======
-	private Function<Saml2AuthenticationToken, Converter<Response, AbstractAuthenticationToken>> authenticationConverter = this::getAuthenticationConverter;
+	private Converter<ResponseToken, ? extends AbstractAuthenticationToken> responseAuthenticationConverter = (
+			responseToken) -> {
+		Response response = responseToken.response;
+		Saml2AuthenticationToken token = responseToken.token;
+		Assertion assertion = CollectionUtils.firstElement(response.getAssertions());
+		String username = assertion.getSubject().getNameID().getValue();
+		Map<String, List<Object>> attributes = getAssertionAttributes(assertion);
+		return new Saml2Authentication(new DefaultSaml2AuthenticatedPrincipal(username, attributes),
+				token.getSaml2Response(), this.authoritiesMapper.mapAuthorities(getAssertionAuthorities(assertion)));
+	};
+
+	private Converter<AssertionToken, Saml2ResponseValidatorResult> assertionSignatureValidator = createDefaultAssertionValidator(
+			Saml2ErrorCodes.INVALID_SIGNATURE, (assertionToken) -> {
+				SignatureTrustEngine engine = this.signatureTrustEngineConverter.convert(assertionToken.token);
+				return SAML20AssertionValidators.createSignatureValidator(engine);
+			}, (assertionToken) -> new ValidationContext(
+					Collections.singletonMap(SAML2AssertionValidationParameters.SIGNATURE_REQUIRED, false)));
+
+	private Converter<AssertionToken, Saml2ResponseValidatorResult> assertionValidator = createDefaultAssertionValidator(
+			Saml2ErrorCodes.INVALID_ASSERTION, (assertionToken) -> SAML20AssertionValidators.attributeValidator,
+			(assertionToken) -> createValidationContext(assertionToken, (params) -> params
+					.put(SAML2AssertionValidationParameters.CLOCK_SKEW, this.responseTimeValidationSkew.toMillis())));
 
 	private Converter<Saml2AuthenticationToken, SignatureTrustEngine> signatureTrustEngineConverter = new SignatureTrustEngineConverter();
 
-	private Converter<TokenAndResponse, SAML20AssertionValidator> assertionValidatorConverter = new SAML20AssertionValidatorConverter();
-
-	private Collection<ConditionValidator> conditionValidators = Collections
-			.singleton(new AudienceRestrictionConditionValidator());
-
-	private Converter<TokenAndResponse, ValidationContext> validationContextConverter = new ValidationContextConverter();
-
->>>>>>> 36ae1fe3
 	private Converter<Saml2AuthenticationToken, Decrypter> decrypterConverter = new DecrypterConverter();
-
 
 	/**
 	 * Creates an {@link OpenSamlAuthenticationProvider}
@@ -274,8 +222,8 @@
 	}
 
 	/**
-<<<<<<< HEAD
-	 * Set the {@link Converter} to use for validating each {@link Assertion} in the SAML 2.0 Response.
+	 * Set the {@link Converter} to use for validating each {@link Assertion} in the SAML
+	 * 2.0 Response.
 	 *
 	 * You can still invoke the default validator by delgating to
 	 * {@link #createDefaultAssertionValidator}, like so:
@@ -303,15 +251,14 @@
 	 *		}));
 	 * </pre>
 	 *
-	 * Consider taking a look at {@link #createValidationContext} to see how it
-	 * constructs a {@link ValidationContext}.
+	 * Consider taking a look at {@link #createValidationContext} to see how it constructs
+	 * a {@link ValidationContext}.
 	 *
 	 * It is not necessary to delegate to the default validator. You can safely replace it
 	 * entirely with your own. Note that signature verification is performed as a separate
 	 * step from this validator.
 	 *
 	 * This method takes precedence over {@link #setResponseTimeValidationSkew}.
-	 *
 	 * @param assertionValidator
 	 * @since 5.4
 	 */
@@ -324,8 +271,8 @@
 	 * Set the {@link Converter} to use for converting a validated {@link Response} into
 	 * an {@link AbstractAuthenticationToken}.
 	 *
-	 * You can delegate to the default behavior by calling {@link #createDefaultResponseAuthenticationConverter()}
-	 * like so:
+	 * You can delegate to the default behavior by calling
+	 * {@link #createDefaultResponseAuthenticationConverter()} like so:
 	 *
 	 * <pre>
 	 *	OpenSamlAuthenticationProvider provider = new OpenSamlAuthenticationProvider();
@@ -340,7 +287,6 @@
 	 *
 	 * This method takes precedence over {@link #setAuthoritiesExtractor(Converter)} and
 	 * {@link #setAuthoritiesMapper(GrantedAuthoritiesMapper)}.
-	 *
 	 * @param responseAuthenticationConverter the {@link Converter} to use
 	 * @since 5.4
 	 */
@@ -351,40 +297,11 @@
 	}
 
 	/**
-	 * Sets the {@link Converter} used for extracting assertion attributes that
-	 * can be mapped to authorities.
-	 * @param authoritiesExtractor the {@code Converter} used for mapping the
-	 *                             assertion attributes to authorities
-	 * @deprecated Use {@link #setResponseAuthenticationConverter(Converter)} instead
-=======
-	 * Set the the collection of {@link ConditionValidator}s used when validating an
-	 * assertion.
-	 * @param conditionValidators the collection of validators to use
-	 * @since 5.4
-	 */
-	public void setConditionValidators(Collection<ConditionValidator> conditionValidators) {
-		Assert.notEmpty(conditionValidators, "conditionValidators cannot be empty");
-		this.conditionValidators = conditionValidators;
-	}
-
-	/**
-	 * Set the strategy for retrieving the {@link ValidationContext} used when validating
-	 * an assertion.
-	 * @param validationContextConverter the strategy to use
-	 * @since 5.4
-	 */
-	public void setValidationContextConverter(
-			Converter<TokenAndResponse, ValidationContext> validationContextConverter) {
-		Assert.notNull(validationContextConverter, "validationContextConverter cannot be empty");
-		this.validationContextConverter = validationContextConverter;
-	}
-
-	/**
 	 * Sets the {@link Converter} used for extracting assertion attributes that can be
 	 * mapped to authorities.
 	 * @param authoritiesExtractor the {@code Converter} used for mapping the assertion
 	 * attributes to authorities
->>>>>>> 36ae1fe3
+	 * @deprecated Use {@link #setResponseAuthenticationConverter(Converter)} instead
 	 */
 	public void setAuthoritiesExtractor(
 			Converter<Assertion, Collection<? extends GrantedAuthority>> authoritiesExtractor) {
@@ -393,19 +310,12 @@
 	}
 
 	/**
-<<<<<<< HEAD
-	 * Sets the {@link GrantedAuthoritiesMapper} used for mapping assertion attributes
-	 * to a new set of authorities which will be associated to the {@link Saml2Authentication}.
-	 * Note: This implementation is only retrieving
-	 * @param authoritiesMapper the {@link GrantedAuthoritiesMapper} used for mapping the user's authorities
-	 * @deprecated Use {@link #setResponseAuthenticationConverter(Converter)} instead
-=======
 	 * Sets the {@link GrantedAuthoritiesMapper} used for mapping assertion attributes to
 	 * a new set of authorities which will be associated to the
 	 * {@link Saml2Authentication}. Note: This implementation is only retrieving
 	 * @param authoritiesMapper the {@link GrantedAuthoritiesMapper} used for mapping the
 	 * user's authorities
->>>>>>> 36ae1fe3
+	 * @deprecated Use {@link #setResponseAuthenticationConverter(Converter)} instead
 	 */
 	public void setAuthoritiesMapper(GrantedAuthoritiesMapper authoritiesMapper) {
 		Assert.notNull(authoritiesMapper, "authoritiesMapper cannot be null");
@@ -422,57 +332,50 @@
 		this.responseTimeValidationSkew = responseTimeValidationSkew;
 	}
 
-
-	/**
-	 * Construct a default strategy for validating each SAML 2.0 Assertion and
-	 * associated {@link Authentication} token
-	 *
+	/**
+	 * Construct a default strategy for validating each SAML 2.0 Assertion and associated
+	 * {@link Authentication} token
 	 * @return the default assertion validator strategy
 	 * @since 5.4
 	 */
-	public static Converter<AssertionToken, Saml2ResponseValidatorResult>
-			createDefaultAssertionValidator() {
-
-		return createDefaultAssertionValidator(INVALID_ASSERTION,
-				assertionToken -> SAML20AssertionValidators.attributeValidator,
-				assertionToken -> createValidationContext(assertionToken, params -> {}));
-	}
-
-	/**
-	 * Construct a default strategy for validating each SAML 2.0 Assertion and
-	 * associated {@link Authentication} token
-	 *
+	public static Converter<AssertionToken, Saml2ResponseValidatorResult> createDefaultAssertionValidator() {
+
+		return createDefaultAssertionValidator(Saml2ErrorCodes.INVALID_ASSERTION,
+				(assertionToken) -> SAML20AssertionValidators.attributeValidator,
+				(assertionToken) -> createValidationContext(assertionToken, (params) -> {
+				}));
+	}
+
+	/**
+	 * Construct a default strategy for validating each SAML 2.0 Assertion and associated
+	 * {@link Authentication} token
+	 * @param contextConverter the conversion strategy to use to generate a
+	 * {@link ValidationContext} for each assertion being validated
 	 * @return the default assertion validator strategy
-	 * @param contextConverter the conversion strategy to use to generate a {@link ValidationContext}
-	 * for each assertion being validated
 	 * @since 5.4
 	 */
-	public static Converter<AssertionToken, Saml2ResponseValidatorResult>
-			createDefaultAssertionValidator(Converter<AssertionToken, ValidationContext> contextConverter) {
-
-		return createDefaultAssertionValidator(INVALID_ASSERTION,
-				assertionToken -> SAML20AssertionValidators.attributeValidator,
-				contextConverter);
-	}
-
-	/**
-	 * Construct a default strategy for converting a SAML 2.0 Response and {@link Authentication}
-	 * token into a {@link Saml2Authentication}
-	 *
+	public static Converter<AssertionToken, Saml2ResponseValidatorResult> createDefaultAssertionValidator(
+			Converter<AssertionToken, ValidationContext> contextConverter) {
+
+		return createDefaultAssertionValidator(Saml2ErrorCodes.INVALID_ASSERTION,
+				(assertionToken) -> SAML20AssertionValidators.attributeValidator, contextConverter);
+	}
+
+	/**
+	 * Construct a default strategy for converting a SAML 2.0 Response and
+	 * {@link Authentication} token into a {@link Saml2Authentication}
 	 * @return the default response authentication converter strategy
 	 * @since 5.4
 	 */
-	public static Converter<ResponseToken, Saml2Authentication>
-			createDefaultResponseAuthenticationConverter() {
-		return responseToken -> {
+	public static Converter<ResponseToken, Saml2Authentication> createDefaultResponseAuthenticationConverter() {
+		return (responseToken) -> {
 			Saml2AuthenticationToken token = responseToken.token;
 			Response response = responseToken.response;
 			Assertion assertion = CollectionUtils.firstElement(response.getAssertions());
 			String username = assertion.getSubject().getNameID().getValue();
 			Map<String, List<Object>> attributes = getAssertionAttributes(assertion);
-			return new Saml2Authentication(
-					new DefaultSaml2AuthenticatedPrincipal(username, attributes), token.getSaml2Response(),
-					Collections.singleton(new SimpleGrantedAuthority("ROLE_USER")));
+			return new Saml2Authentication(new DefaultSaml2AuthenticatedPrincipal(username, attributes),
+					token.getSaml2Response(), Collections.singleton(new SimpleGrantedAuthority("ROLE_USER")));
 		};
 	}
 
@@ -489,21 +392,13 @@
 			String serializedResponse = token.getSaml2Response();
 			Response response = parse(serializedResponse);
 			process(token, response);
-<<<<<<< HEAD
 			return this.responseAuthenticationConverter.convert(new ResponseToken(response, token));
-		} catch (Saml2AuthenticationException e) {
-			throw e;
-		} catch (Exception e) {
-			throw authException(INTERNAL_VALIDATION_ERROR, e.getMessage(), e);
-=======
-			return this.authenticationConverter.apply(token).convert(response);
 		}
 		catch (Saml2AuthenticationException ex) {
 			throw ex;
 		}
 		catch (Exception ex) {
 			throw createAuthenticationException(Saml2ErrorCodes.INTERNAL_VALIDATION_ERROR, ex.getMessage(), ex);
->>>>>>> 36ae1fe3
 		}
 	}
 
@@ -532,12 +427,8 @@
 		String issuer = response.getIssuer().getValue();
 		logger.debug(LogMessage.format("Processing SAML response from %s", issuer));
 		boolean responseSigned = response.isSigned();
-<<<<<<< HEAD
 		Saml2ResponseValidatorResult result = validateResponse(token, response);
 
-=======
-		Map<String, Saml2AuthenticationException> validationExceptions = validateResponse(token, response);
->>>>>>> 36ae1fe3
 		Decrypter decrypter = this.decrypterConverter.convert(token);
 		List<Assertion> assertions = decryptAssertions(decrypter, response);
 		if (!isSigned(responseSigned, assertions)) {
@@ -545,13 +436,12 @@
 					+ "Please either sign the response or all of the assertions.";
 			throw createAuthenticationException(Saml2ErrorCodes.INVALID_SIGNATURE, description, null);
 		}
-<<<<<<< HEAD
 		result = result.concat(validateAssertions(token, response));
 
 		Assertion firstAssertion = CollectionUtils.firstElement(response.getAssertions());
 		NameID nameId = decryptPrincipal(decrypter, firstAssertion);
 		if (nameId == null || nameId.getValue() == null) {
-			Saml2Error error = new Saml2Error(SUBJECT_NOT_FOUND,
+			Saml2Error error = new Saml2Error(Saml2ErrorCodes.SUBJECT_NOT_FOUND,
 					"Assertion [" + firstAssertion.getID() + "] is missing a subject");
 			result = result.concat(error);
 		}
@@ -559,71 +449,37 @@
 		if (result.hasErrors()) {
 			Collection<Saml2Error> errors = result.getErrors();
 			if (logger.isTraceEnabled()) {
-				logger.debug("Found " + errors.size() + " validation errors in SAML response [" + response.getID() + "]: " +
-						errors);
-			} else if (logger.isDebugEnabled()) {
-				logger.debug("Found " + errors.size() + " validation errors in SAML response [" + response.getID() + "]");
+				logger.debug("Found " + errors.size() + " validation errors in SAML response [" + response.getID()
+						+ "]: " + errors);
+			}
+			else if (logger.isDebugEnabled()) {
+				logger.debug(
+						"Found " + errors.size() + " validation errors in SAML response [" + response.getID() + "]");
 			}
 			Saml2Error first = errors.iterator().next();
-			throw authException(first.getErrorCode(), first.getDescription());
-		} else {
+			throw createAuthenticationException(first.getErrorCode(), first.getDescription(), null);
+		}
+		else {
 			if (logger.isDebugEnabled()) {
 				logger.debug("Successfully processed SAML Response [" + response.getID() + "]");
 			}
 		}
 	}
 
-	private Saml2ResponseValidatorResult validateResponse
-			(Saml2AuthenticationToken token, Response response) {
+	private Saml2ResponseValidatorResult validateResponse(Saml2AuthenticationToken token, Response response) {
 
 		Collection<Saml2Error> errors = new ArrayList<>();
-=======
-		validationExceptions.putAll(validateAssertions(token, response));
-		Assertion firstAssertion = CollectionUtils.firstElement(response.getAssertions());
-		NameID nameId = decryptPrincipal(decrypter, firstAssertion);
-		if (nameId == null || nameId.getValue() == null) {
-			String description = "Assertion [" + firstAssertion.getID() + "] is missing a subject";
-			validationExceptions.put(Saml2ErrorCodes.SUBJECT_NOT_FOUND,
-					createAuthenticationException(Saml2ErrorCodes.SUBJECT_NOT_FOUND, description, null));
-		}
-		if (validationExceptions.isEmpty()) {
-			logger.debug(LogMessage.of(() -> "Successfully processed SAML Response [" + response.getID() + "]"));
-		}
-		else {
-			if (logger.isTraceEnabled()) {
-				logger.debug("Found " + validationExceptions.size() + " validation errors in SAML response ["
-						+ response.getID() + "]: " + validationExceptions.values());
-			}
-			else if (logger.isDebugEnabled()) {
-				logger.debug("Found " + validationExceptions.size() + " validation errors in SAML response ["
-						+ response.getID() + "]");
-			}
-		}
-		if (!validationExceptions.isEmpty()) {
-			throw validationExceptions.values().iterator().next();
-		}
-	}
-
-	private Map<String, Saml2AuthenticationException> validateResponse(Saml2AuthenticationToken token,
-			Response response) {
-		Map<String, Saml2AuthenticationException> exceptions = new HashMap<>();
->>>>>>> 36ae1fe3
 		String issuer = response.getIssuer().getValue();
 		if (response.isSigned()) {
 			SAMLSignatureProfileValidator profileValidator = new SAMLSignatureProfileValidator();
 			try {
 				profileValidator.validate(response.getSignature());
-<<<<<<< HEAD
-			} catch (Exception e) {
-				errors.add(new Saml2Error(INVALID_SIGNATURE,
+			}
+			catch (Exception ex) {
+				errors.add(new Saml2Error(Saml2ErrorCodes.INVALID_SIGNATURE,
 						"Invalid signature for SAML Response [" + response.getID() + "]: "));
-=======
->>>>>>> 36ae1fe3
-			}
-			catch (Exception ex) {
-				String message = "Invalid signature for SAML Response [" + response.getID() + "]: ";
-				addValidationException(exceptions, Saml2ErrorCodes.INVALID_SIGNATURE, message, ex);
-			}
+			}
+
 			try {
 				CriteriaSet criteriaSet = new CriteriaSet();
 				criteriaSet.add(new EvaluableEntityIDCredentialCriterion(new EntityIdCriterion(issuer)));
@@ -631,47 +487,28 @@
 						new EvaluableProtocolRoleDescriptorCriterion(new ProtocolCriterion(SAMLConstants.SAML20P_NS)));
 				criteriaSet.add(new EvaluableUsageCredentialCriterion(new UsageCriterion(UsageType.SIGNING)));
 				if (!this.signatureTrustEngineConverter.convert(token).validate(response.getSignature(), criteriaSet)) {
-<<<<<<< HEAD
-					errors.add(new Saml2Error(INVALID_SIGNATURE,
+					errors.add(new Saml2Error(Saml2ErrorCodes.INVALID_SIGNATURE,
 							"Invalid signature for SAML Response [" + response.getID() + "]"));
 				}
-			} catch (Exception e) {
-				errors.add(new Saml2Error(INVALID_SIGNATURE,
+			}
+			catch (Exception ex) {
+				errors.add(new Saml2Error(Saml2ErrorCodes.INVALID_SIGNATURE,
 						"Invalid signature for SAML Response [" + response.getID() + "]: "));
-=======
-					String message = "Invalid signature for SAML Response [" + response.getID() + "]";
-					addValidationException(exceptions, Saml2ErrorCodes.INVALID_SIGNATURE, message, null);
-				}
-			}
-			catch (Exception ex) {
-				String message = "Invalid signature for SAML Response [" + response.getID() + "]: ";
-				addValidationException(exceptions, Saml2ErrorCodes.INVALID_SIGNATURE, message, ex);
->>>>>>> 36ae1fe3
 			}
 		}
 		String destination = response.getDestination();
 		String location = token.getRelyingPartyRegistration().getAssertionConsumerServiceLocation();
 		if (StringUtils.hasText(destination) && !destination.equals(location)) {
 			String message = "Invalid destination [" + destination + "] for SAML response [" + response.getID() + "]";
-<<<<<<< HEAD
-			errors.add(new Saml2Error(INVALID_DESTINATION, message));
-=======
-			addValidationException(exceptions, Saml2ErrorCodes.INVALID_DESTINATION, message, null);
->>>>>>> 36ae1fe3
+			errors.add(new Saml2Error(Saml2ErrorCodes.INVALID_DESTINATION, message));
 		}
 		String assertingPartyEntityId = token.getRelyingPartyRegistration().getAssertingPartyDetails().getEntityId();
 		if (!StringUtils.hasText(issuer) || !issuer.equals(assertingPartyEntityId)) {
 			String message = String.format("Invalid issuer [%s] for SAML response [%s]", issuer, response.getID());
-<<<<<<< HEAD
-			errors.add(new Saml2Error(INVALID_ISSUER, message));
-		}
-
-		return failure(errors);
-=======
-			addValidationException(exceptions, Saml2ErrorCodes.INVALID_ISSUER, message, null);
-		}
-		return exceptions;
->>>>>>> 36ae1fe3
+			errors.add(new Saml2Error(Saml2ErrorCodes.INVALID_ISSUER, message));
+		}
+
+		return Saml2ResponseValidatorResult.failure(errors);
 	}
 
 	private List<Assertion> decryptAssertions(Decrypter decrypter, Response response) {
@@ -689,67 +526,33 @@
 		return response.getAssertions();
 	}
 
-<<<<<<< HEAD
-	private Saml2ResponseValidatorResult validateAssertions
-			(Saml2AuthenticationToken token, Response response) {
-		List<Assertion> assertions = response.getAssertions();
-		if (assertions.isEmpty()) {
-			throw authException(MALFORMED_RESPONSE_DATA, "No assertions found in response.");
-		}
-
-		Saml2ResponseValidatorResult result = success();
-		if (logger.isDebugEnabled()) {
-			logger.debug("Validating " + assertions.size() + " assertions");
-		}
-
-		for (Assertion assertion : assertions) {
-			if (logger.isTraceEnabled()) {
-				logger.trace("Validating assertion " + assertion.getID());
-			}
-			AssertionToken assertionToken = new AssertionToken(assertion, token);
-			result = result
-					.concat(this.assertionSignatureValidator.convert(assertionToken))
-					.concat(this.assertionValidator.convert(assertionToken));
-=======
-	private Map<String, Saml2AuthenticationException> validateAssertions(Saml2AuthenticationToken token,
-			Response response) {
+	private Saml2ResponseValidatorResult validateAssertions(Saml2AuthenticationToken token, Response response) {
 		List<Assertion> assertions = response.getAssertions();
 		if (assertions.isEmpty()) {
 			throw createAuthenticationException(Saml2ErrorCodes.MALFORMED_RESPONSE_DATA,
 					"No assertions found in response.", null);
 		}
-		Map<String, Saml2AuthenticationException> exceptions = new LinkedHashMap<>();
-		logger.debug(LogMessage.format("Validating %s assertions", assertions.size()));
-		TokenAndResponse tuple = new TokenAndResponse(token, response);
-		SAML20AssertionValidator validator = this.assertionValidatorConverter.convert(tuple);
-		ValidationContext context = this.validationContextConverter.convert(tuple);
+
+		Saml2ResponseValidatorResult result = Saml2ResponseValidatorResult.success();
+		if (logger.isDebugEnabled()) {
+			logger.debug("Validating " + assertions.size() + " assertions");
+		}
+
 		for (Assertion assertion : assertions) {
-			logger.trace(LogMessage.format("Validating assertion %s", assertion.getID()));
-			try {
-				if (validator.validate(assertion, context) != ValidationResult.VALID) {
-					String message = String.format("Invalid assertion [%s] for SAML response [%s]: %s",
-							assertion.getID(), ((Response) assertion.getParent()).getID(),
-							context.getValidationFailureMessage());
-					addValidationException(exceptions, Saml2ErrorCodes.INVALID_ASSERTION, message, null);
-				}
-			}
-			catch (Exception ex) {
-				String message = String.format("Invalid assertion [%s] for SAML response [%s]: %s", assertion.getID(),
-						((Response) assertion.getParent()).getID(), ex.getMessage());
-				addValidationException(exceptions, Saml2ErrorCodes.INVALID_ASSERTION, message, ex);
-			}
->>>>>>> 36ae1fe3
-		}
-		return exceptions;
-	}
-
-<<<<<<< HEAD
+			if (logger.isTraceEnabled()) {
+				logger.trace("Validating assertion " + assertion.getID());
+			}
+			AssertionToken assertionToken = new AssertionToken(assertion, token);
+			result = result.concat(this.assertionSignatureValidator.convert(assertionToken))
+					.concat(this.assertionValidator.convert(assertionToken));
+		}
+
 		return result;
-=======
+	}
+
 	private void addValidationException(Map<String, Saml2AuthenticationException> exceptions, String code,
 			String message, Exception cause) {
 		exceptions.put(code, createAuthenticationException(code, message, cause));
->>>>>>> 36ae1fe3
 	}
 
 	private boolean isSigned(boolean responseSigned, List<Assertion> assertions) {
@@ -822,44 +625,49 @@
 		return null;
 	}
 
-<<<<<<< HEAD
-	private static class SignatureTrustEngineConverter implements Converter<Saml2AuthenticationToken, SignatureTrustEngine> {
-=======
-	private Object getXSAnyObjectValue(XSAny xsAny) {
-		Marshaller marshaller = this.registry.getMarshallerFactory().getMarshaller(xsAny);
-		if (marshaller != null) {
-			try {
-				Element element = marshaller.marshall(xsAny);
-				return SerializeSupport.nodeToString(element);
-			}
-			catch (MarshallingException ex) {
-				throw new Saml2Exception(ex);
-			}
-		}
-		return xsAny.getTextContent();
-	}
-
-	private Converter<Response, AbstractAuthenticationToken> getAuthenticationConverter(
-			Saml2AuthenticationToken token) {
-		return (response) -> convertAuthenticationToken(token, response);
-	}
-
-	private AbstractAuthenticationToken convertAuthenticationToken(Saml2AuthenticationToken token, Response response) {
-		Assertion assertion = CollectionUtils.firstElement(response.getAssertions());
-		String username = assertion.getSubject().getNameID().getValue();
-		Map<String, List<Object>> attributes = getAssertionAttributes(assertion);
-		return new Saml2Authentication(new DefaultSaml2AuthenticatedPrincipal(username, attributes),
-				token.getSaml2Response(), this.authoritiesMapper.mapAuthorities(getAssertionAuthorities(assertion)));
-	}
-
 	private static Saml2AuthenticationException createAuthenticationException(String code, String message,
 			Exception cause) {
 		return new Saml2AuthenticationException(new Saml2Error(code, message), cause);
 	}
 
+	private static Converter<AssertionToken, Saml2ResponseValidatorResult> createDefaultAssertionValidator(
+			String errorCode, Converter<AssertionToken, SAML20AssertionValidator> validatorConverter,
+			Converter<AssertionToken, ValidationContext> contextConverter) {
+
+		return (assertionToken) -> {
+			Assertion assertion = assertionToken.assertion;
+			SAML20AssertionValidator validator = validatorConverter.convert(assertionToken);
+			ValidationContext context = contextConverter.convert(assertionToken);
+			try {
+				ValidationResult result = validator.validate(assertion, context);
+				if (result == ValidationResult.VALID) {
+					return Saml2ResponseValidatorResult.success();
+				}
+			}
+			catch (Exception ex) {
+				String message = String.format("Invalid assertion [%s] for SAML response [%s]: %s", assertion.getID(),
+						((Response) assertion.getParent()).getID(), ex.getMessage());
+				return Saml2ResponseValidatorResult.failure(new Saml2Error(errorCode, message));
+			}
+			String message = String.format("Invalid assertion [%s] for SAML response [%s]: %s", assertion.getID(),
+					((Response) assertion.getParent()).getID(), context.getValidationFailureMessage());
+			return Saml2ResponseValidatorResult.failure(new Saml2Error(errorCode, message));
+		};
+	}
+
+	private static ValidationContext createValidationContext(AssertionToken assertionToken,
+			Consumer<Map<String, Object>> paramsConsumer) {
+		String audience = assertionToken.token.getRelyingPartyRegistration().getEntityId();
+		String recipient = assertionToken.token.getRelyingPartyRegistration().getAssertionConsumerServiceLocation();
+		Map<String, Object> params = new HashMap<>();
+		params.put(SAML2AssertionValidationParameters.COND_VALID_AUDIENCES, Collections.singleton(audience));
+		params.put(SAML2AssertionValidationParameters.SC_VALID_RECIPIENTS, Collections.singleton(recipient));
+		paramsConsumer.accept(params);
+		return new ValidationContext(params);
+	}
+
 	private static class SignatureTrustEngineConverter
 			implements Converter<Saml2AuthenticationToken, SignatureTrustEngine> {
->>>>>>> 36ae1fe3
 
 		@Override
 		public SignatureTrustEngine convert(Saml2AuthenticationToken token) {
@@ -879,77 +687,15 @@
 
 	}
 
-<<<<<<< HEAD
-	private static Converter<AssertionToken, Saml2ResponseValidatorResult> createDefaultAssertionValidator(
-			String errorCode,
-			Converter<AssertionToken, SAML20AssertionValidator> validatorConverter,
-			Converter<AssertionToken, ValidationContext> contextConverter) {
-
-		return assertionToken -> {
-			Assertion assertion = assertionToken.assertion;
-			SAML20AssertionValidator validator = validatorConverter.convert(assertionToken);
-			ValidationContext context = contextConverter.convert(assertionToken);
-			try {
-				ValidationResult result = validator.validate(assertion, context);
-				if (result == ValidationResult.VALID) {
-					return success();
-				}
-			} catch (Exception e) {
-				String message = String.format("Invalid assertion [%s] for SAML response [%s]: %s",
-						assertion.getID(), ((Response) assertion.getParent()).getID(),
-						e.getMessage());
-				return failure(new Saml2Error(errorCode, message));
-			}
-			String message = String.format("Invalid assertion [%s] for SAML response [%s]: %s",
-					assertion.getID(), ((Response) assertion.getParent()).getID(),
-					context.getValidationFailureMessage());
-			return failure(new Saml2Error(errorCode, message));
-		};
-	}
-
-	private static ValidationContext createValidationContext(
-			AssertionToken assertionToken, Consumer<Map<String, Object>> paramsConsumer) {
-		String audience = assertionToken.token.getRelyingPartyRegistration().getEntityId();
-		String recipient = assertionToken.token.getRelyingPartyRegistration().getAssertionConsumerServiceLocation();
-		Map<String, Object> params = new HashMap<>();
-		params.put(COND_VALID_AUDIENCES, singleton(audience));
-		params.put(SC_VALID_RECIPIENTS, singleton(recipient));
-		paramsConsumer.accept(params);
-		return new ValidationContext(params);
-	}
-
 	private static class SAML20AssertionValidators {
+
 		private static final Collection<ConditionValidator> conditions = new ArrayList<>();
+
 		private static final Collection<SubjectConfirmationValidator> subjects = new ArrayList<>();
+
 		private static final Collection<StatementValidator> statements = new ArrayList<>();
+
 		private static final SignaturePrevalidator validator = new SAMLSignatureProfileValidator();
-=======
-	private class ValidationContextConverter implements Converter<TokenAndResponse, ValidationContext> {
-
-		@Override
-		public ValidationContext convert(TokenAndResponse tuple) {
-			String audience = tuple.authentication.getRelyingPartyRegistration().getEntityId();
-			String recipient = tuple.authentication.getRelyingPartyRegistration().getAssertionConsumerServiceLocation();
-			Map<String, Object> params = new HashMap<>();
-			params.put(SAML2AssertionValidationParameters.CLOCK_SKEW,
-					OpenSamlAuthenticationProvider.this.responseTimeValidationSkew.toMillis());
-			params.put(SAML2AssertionValidationParameters.COND_VALID_AUDIENCES, Collections.singleton(audience));
-			params.put(SAML2AssertionValidationParameters.SC_VALID_RECIPIENTS, Collections.singleton(recipient));
-			// this verification is performed earlier
-			params.put(SAML2AssertionValidationParameters.SIGNATURE_REQUIRED, false);
-			return new ValidationContext(params);
-		}
-
-	}
-
-	private class SAML20AssertionValidatorConverter implements Converter<TokenAndResponse, SAML20AssertionValidator> {
-
-		private final Collection<SubjectConfirmationValidator> subjects = new ArrayList<>();
-
-		private final Collection<StatementValidator> statements = new ArrayList<>();
-
-		private final SignaturePrevalidator validator = new SAMLSignatureProfileValidator();
->>>>>>> 36ae1fe3
 
 		static {
 			conditions.add(new AudienceRestrictionConditionValidator());
@@ -979,19 +725,18 @@
 			});
 		}
 
-<<<<<<< HEAD
-		private static final SAML20AssertionValidator attributeValidator =
-			new SAML20AssertionValidator(conditions, subjects, statements, null, null) {
-				@Nonnull
-				@Override
-				protected ValidationResult validateSignature(Assertion token, ValidationContext context) {
-					return ValidationResult.VALID;
-				}
-			};
+		private static final SAML20AssertionValidator attributeValidator = new SAML20AssertionValidator(conditions,
+				subjects, statements, null, null) {
+			@Nonnull
+			@Override
+			protected ValidationResult validateSignature(Assertion token, ValidationContext context) {
+				return ValidationResult.VALID;
+			}
+		};
 
 		static SAML20AssertionValidator createSignatureValidator(SignatureTrustEngine engine) {
-			return new SAML20AssertionValidator(new ArrayList<>(), new ArrayList<>(), new ArrayList<>(),
-					engine, validator) {
+			return new SAML20AssertionValidator(new ArrayList<>(), new ArrayList<>(), new ArrayList<>(), engine,
+					validator) {
 				@Nonnull
 				@Override
 				protected ValidationResult validateConditions(Assertion assertion, ValidationContext context) {
@@ -1010,14 +755,7 @@
 					return ValidationResult.VALID;
 				}
 			};
-=======
-		@Override
-		public SAML20AssertionValidator convert(TokenAndResponse tuple) {
-			Collection<ConditionValidator> conditions = OpenSamlAuthenticationProvider.this.conditionValidators;
-			return new SAML20AssertionValidator(conditions, this.subjects, this.statements,
-					OpenSamlAuthenticationProvider.this.signatureTrustEngineConverter.convert(tuple.authentication),
-					this.validator);
->>>>>>> 36ae1fe3
+
 		}
 
 	}
@@ -1044,32 +782,19 @@
 	}
 
 	/**
-<<<<<<< HEAD
-	 * A tuple containing an OpenSAML {@link Response} and its associated authentication token.
+	 * A tuple containing an OpenSAML {@link Response} and its associated authentication
+	 * token.
 	 *
 	 * @since 5.4
 	 */
 	public static class ResponseToken {
+
 		private final Saml2AuthenticationToken token;
+
 		private final Response response;
 
 		ResponseToken(Response response, Saml2AuthenticationToken token) {
 			this.token = token;
-=======
-	 * A tuple containing the authentication token and the associated OpenSAML
-	 * {@link Response}.
-	 *
-	 * @since 5.4
-	 */
-	public static final class TokenAndResponse {
-
-		private final Saml2AuthenticationToken authentication;
-
-		private final Response response;
-
-		private TokenAndResponse(Saml2AuthenticationToken authentication, Response response) {
-			this.authentication = authentication;
->>>>>>> 36ae1fe3
 			this.response = response;
 		}
 
@@ -1077,19 +802,22 @@
 			return this.response;
 		}
 
-<<<<<<< HEAD
 		public Saml2AuthenticationToken getToken() {
 			return this.token;
 		}
-	}
-
-	/**
-	 * A tuple containing an OpenSAML {@link Assertion} and its associated authentication token.
+
+	}
+
+	/**
+	 * A tuple containing an OpenSAML {@link Assertion} and its associated authentication
+	 * token.
 	 *
 	 * @since 5.4
 	 */
 	public static class AssertionToken {
+
 		private final Saml2AuthenticationToken token;
+
 		private final Assertion assertion;
 
 		AssertionToken(Assertion assertion, Saml2AuthenticationToken token) {
@@ -1104,8 +832,7 @@
 		public Saml2AuthenticationToken getToken() {
 			return this.token;
 		}
-=======
->>>>>>> 36ae1fe3
+
 	}
 
 }